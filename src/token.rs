use std::fmt;

#[derive(Debug, Eq, PartialEq, Copy, Clone)]
pub enum TokenKind {
    Colon,
    Comma,
    Divide,
    DoubleEquals,
    EndOfFile,
    EqualSign,
    FloatingPoint,
<<<<<<< HEAD
=======
    Function,
>>>>>>> a8156de9
    Greater,
    GreaterOrEqual,
    Identifier,
    Integer,
    LeftBrace,
    LeftParen,
    LeftSqBracket,
    Less,
    LessOrEqual,
    Let,
    Minus,
    Mut,
    Not,
    NotEquals,
    Period,
    Plus,
    Return,
    RightBrace,
    RightParen,
    RightSqBracket,
    SemiColon,
    Star,
    String,
    Unknown,
    Whitespace,
}

#[derive(Clone, Copy)]
pub struct Token<'a> {
    text: &'a [u8],
    offset: usize,
    kind: TokenKind,
}

impl<'a> Token<'a> {
    pub fn new(text: &'a [u8], offset: usize, kind: TokenKind) -> Token<'a> {
        Token { text, offset, kind }
    }

    pub fn eof(offset: usize) -> Token<'static> {
        Token {
            text: &[],
            offset,
            kind: TokenKind::EndOfFile,
        }
    }

    pub fn kind(&self) -> TokenKind {
        self.kind
    }

    pub fn text(&self) -> String {
        String::from_utf8(self.text.to_vec()).unwrap()
    }

    pub fn offset(&self) -> usize {
        self.offset
    }
}

impl<'a> fmt::Debug for Token<'a> {
    fn fmt(&self, f: &mut fmt::Formatter<'_>) -> fmt::Result {
        f.debug_struct("Token")
            .field("text", &String::from_utf8_lossy(self.text))
            .field("kind", &self.kind)
            .finish()
    }
}<|MERGE_RESOLUTION|>--- conflicted
+++ resolved
@@ -9,10 +9,7 @@
     EndOfFile,
     EqualSign,
     FloatingPoint,
-<<<<<<< HEAD
-=======
     Function,
->>>>>>> a8156de9
     Greater,
     GreaterOrEqual,
     Identifier,
