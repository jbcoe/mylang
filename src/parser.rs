--- conflicted
+++ resolved
@@ -550,40 +550,6 @@
             }
         }
     }
-<<<<<<< HEAD
-    struct ParseReturnStatementTest {
-        input: &'static str,
-    }
-
-    #[test]
-    fn parse_return_statement() {
-        let test_cases = vec![
-            ParseReturnStatementTest {
-                input: "return 42;",
-            },
-            ParseReturnStatementTest {
-                input: r#"return "the solution";"#,
-            },
-        ];
-
-        for test_case in &test_cases {
-            let tokens = Lexer::new(test_case.input).tokens();
-            let parser = Parser::new(tokens);
-            let ast = parser.ast();
-            let errors = ast.errors();
-
-            assert!(errors.is_empty(), "Expected no errors, got {:?}", errors);
-            assert_eq!(ast.statements.len(), 1);
-            match &ast.statements[0] {
-                Statement::Return(_) => {
-                    // TODO: Check some property of the expression.
-                }
-                Statement::Let(_) => panic!("Expected a return statement."),
-            }
-        }
-    }
-=======
->>>>>>> 80b4a6af
 
     #[derive(Debug)]
     struct ParseLetStatementTest {
@@ -616,12 +582,10 @@
                 mutable: false,
             },
         ];
-<<<<<<< HEAD
 
         for test_case in &test_cases {
-=======
-        for test_case in test_cases.iter() {
->>>>>>> 80b4a6af
+
+
             let tokens = Lexer::new(test_case.input).tokens();
             let parser = Parser::new(tokens);
             let ast = parser.ast();
@@ -654,7 +618,7 @@
             },
         ];
 
-        for test_case in test_cases.iter() {
+        for test_case in &test_cases {
             let tokens = Lexer::new(test_case.input).tokens();
             let parser = Parser::new(tokens);
             let ast = parser.ast();
@@ -666,7 +630,7 @@
                 Statement::Return(_) => {
                     // TODO: Check some property of the expression.
                 }
-                _ => panic!("Expected a return statement."),
+                Statement::Let(_) => panic!("Expected a return statement."),
             }
         }
     }
