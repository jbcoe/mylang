--- conflicted
+++ resolved
@@ -66,7 +66,6 @@
 
     fn evaluate_expression(&self, expression: &Expression) -> Result<Rc<Value>, EvaluationError> {
         match expression {
-<<<<<<< HEAD
             Expression::Boolean(b) => Ok(Rc::new(Value::Boolean(*b))),
             Expression::Float(f) => Ok(Rc::new(Value::Float(*f))),
             Expression::Function(function) => Ok(Rc::new(Value::Function(function.clone()))),
@@ -76,20 +75,6 @@
                 || Err(EvaluationError::UnknownIdentifier(identifier.to_string())),
                 |value| Ok(Rc::clone(value)),
             ),
-=======
-            Expression::Boolean(b) => Rc::new(Value::Boolean(*b)),
-            Expression::Float(f) => Rc::new(Value::Float(*f)),
-            Expression::Function(function) => Rc::new(Value::Function(function.clone())),
-            Expression::Integer(i) => Rc::new(Value::Integer(*i)),
-            Expression::StringLiteral(s) => Rc::new(Value::String(Rc::clone(s))),
-            Expression::Identifier(identifier) => {
-                if let Some(value) = self.values.get(identifier) {
-                    Rc::clone(value)
-                } else {
-                    panic!("Unknown identifier {:?}", expression)
-                }
-            }
->>>>>>> 3f37ac1e
             Expression::Call(call) => {
                 if let Some(value) = self.values.get(&call.name) {
                     match &**value {
